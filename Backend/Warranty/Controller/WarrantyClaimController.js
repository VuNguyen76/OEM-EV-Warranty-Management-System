const redisService = require("../../shared/services/RedisService");
const { connectToWarrantyDB } = require('../../shared/database/warrantyConnection');

// Models
let WarrantyClaim;
let WarrantyVehicle;
let isInitialized = false;

async function initializeModels() {
    if (!isInitialized) {
        try {
            // Ensure connection is established
            await connectToWarrantyDB();

            // Initialize models
            WarrantyClaim = require('../Model/WarrantyClaim')();
            WarrantyVehicle = require('../Model/WarrantyVehicle')();

            console.log('✅ WarrantyClaim model initialized:', typeof WarrantyClaim);
            console.log('✅ WarrantyVehicle model initialized:', typeof WarrantyVehicle);
            console.log('✅ WarrantyVehicle.findOne:', typeof WarrantyVehicle.findOne);

            isInitialized = true;
        } catch (error) {
            console.error('Failed to initialize models:', error);
            throw error;
        }
    }
}

const createWarrantyClaim = async (req, res) => {
    try {
        console.log('🔧 Starting createWarrantyClaim...');
        await initializeModels();
        console.log('🔧 After initializeModels, WarrantyVehicle type:', typeof WarrantyVehicle);
        const {
            vin,
            customerName,
            customerEmail,
            customerPhone,
            issueDescription,
            issueCategory,
            severity,
            incidentDate,
            mileage,
            serviceCenterName,
            serviceCenterLocation,
            warrantyType
        } = req.body;

        // Validate required fields
        if (!vin || !customerName || !customerEmail || !issueDescription || !issueCategory || !incidentDate || !mileage) {
            return res.status(400).json({
                success: false,
                message: "Thiếu thông tin bắt buộc"
            });
        }

        // Check if vehicle has active warranty
        const warrantyVehicle = await WarrantyVehicle.findOne({ vin });
        if (!warrantyVehicle) {
            return res.status(404).json({
                success: false,
                message: "Không tìm thấy thông tin bảo hành cho xe này"
            });
        }

        // Check warranty validity
        const now = new Date();
        let warrantyEndDate;
        let warrantyMileageLimit;

        if (warrantyType === 'battery') {
            warrantyEndDate = warrantyVehicle.batteryWarrantyEndDate;
            warrantyMileageLimit = warrantyVehicle.batteryWarrantyMileage;
        } else {
            warrantyEndDate = warrantyVehicle.vehicleWarrantyEndDate;
            warrantyMileageLimit = warrantyVehicle.vehicleWarrantyMileage;
        }

        if (now > warrantyEndDate) {
            return res.status(400).json({
                success: false,
                message: "Bảo hành đã hết hạn"
            });
        }

        if (mileage > warrantyMileageLimit) {
            return res.status(400).json({
                success: false,
                message: "Xe đã vượt quá số km bảo hành"
            });
        }

        // Generate claim number
        const claimNumber = WarrantyClaim.generateClaimNumber();

        // Create warranty claim
        const newClaim = new WarrantyClaim({
            claimNumber,
            vin,
            vehicleModel: warrantyVehicle.modelName,
            vehicleYear: warrantyVehicle.year,
            mileage,
            customerName,
            customerEmail,
            customerPhone,
            issueDescription,
            issueCategory,
            severity: severity || 'medium',
            incidentDate: new Date(incidentDate),
            serviceCenterName,
            serviceCenterLocation,
            warrantyType: warrantyType || 'vehicle',
            warrantyStartDate: warrantyVehicle.warrantyStartDate,
            warrantyEndDate,
            warrantyMileageLimit,
            priority: severity === 'critical' ? 'urgent' : severity === 'high' ? 'high' : 'normal'
        });

        await newClaim.save();

        // Clear cache
        try {
            await redisService.del("warranty:claims:*");
        } catch (cacheError) {
            console.error("Cache clear error:", cacheError);
        }

        res.status(201).json({
            success: true,
            message: "Tạo yêu cầu bảo hành thành công",
            data: newClaim
        });
    } catch (err) {
        console.error("Create warranty claim error:", err);
        res.status(500).json({
            success: false,
            message: "Lỗi server khi tạo yêu cầu bảo hành",
            error: err.message
        });
    }
};

const getAllClaims = async (req, res) => {
    try {
        await initializeModels();
        const {
            page = 1,
            limit = 10,
            status,
            issueCategory,
            priority,
            serviceCenterName,
            startDate,
            endDate,
            search
        } = req.query;

        const cacheKey = `warranty:claims:${JSON.stringify(req.query)}`;

        // Try to get from cache
        try {
            const cachedClaims = await redisService.get(cacheKey);
            if (cachedClaims) {
                return res.json({
                    success: true,
                    message: "Lấy danh sách yêu cầu bảo hành thành công (cached)",
                    data: JSON.parse(cachedClaims),
                    cached: true
                });
            }
        } catch (cacheError) {
            console.error("Cache get error:", cacheError);
        }

        // Build filter
        const filter = {};
        if (status) filter.status = status;
        if (issueCategory) filter.issueCategory = issueCategory;
        if (priority) filter.priority = priority;
        if (serviceCenterName) filter.serviceCenterName = serviceCenterName;

        if (startDate || endDate) {
            filter.claimDate = {};
            if (startDate) filter.claimDate.$gte = new Date(startDate);
            if (endDate) filter.claimDate.$lte = new Date(endDate);
        }

        if (search) {
            filter.$or = [
                { claimNumber: { $regex: search, $options: 'i' } },
                { vin: { $regex: search, $options: 'i' } },
                { customerName: { $regex: search, $options: 'i' } },
                { customerEmail: { $regex: search, $options: 'i' } }
            ];
        }

        // Get claims with pagination
        const skip = (page - 1) * limit;
        const claims = await WarrantyClaim.find(filter)
            .sort({ claimDate: -1, priority: 1 })
            .skip(skip)
            .limit(parseInt(limit));

        const total = await WarrantyClaim.countDocuments(filter);
        const pages = Math.ceil(total / limit);

        const result = {
            claims,
            pagination: {
                page: parseInt(page),
                limit: parseInt(limit),
                total,
                pages,
                hasNext: page < pages,
                hasPrev: page > 1
            }
        };

        // Cache result
        try {
            await redisService.set(cacheKey, JSON.stringify(result), 300); // 5 minutes
        } catch (cacheError) {
            console.error("Cache set error:", cacheError);
        }

        res.json({
            success: true,
            message: "Lấy danh sách yêu cầu bảo hành thành công",
            data: result,
            cached: false
        });
    } catch (err) {
        console.error("Get all claims error:", err);
        res.status(500).json({
            success: false,
            message: "Lỗi server khi lấy danh sách yêu cầu bảo hành",
            error: err.message
        });
    }
};

const getClaimById = async (req, res) => {
    try {
        await initializeModels();
        const { id } = req.params;

        const claim = await WarrantyClaim.findById(id);
        if (!claim) {
            return res.status(404).json({
                success: false,
                message: "Không tìm thấy yêu cầu bảo hành"
            });
        }

        res.json({
            success: true,
            message: "Lấy thông tin yêu cầu bảo hành thành công",
            data: claim
        });
    } catch (err) {
        console.error("Get claim by ID error:", err);
        res.status(500).json({
            success: false,
            message: "Lỗi server khi lấy thông tin yêu cầu bảo hành",
            error: err.message
        });
    }
};

const updateClaimStatus = async (req, res) => {
    try {
        await initializeModels();
        const { id } = req.params;
        const { status, reason, reviewedBy } = req.body;

        if (!status) {
            return res.status(400).json({
                success: false,
                message: "Thiếu thông tin trạng thái"
            });
        }

        const claim = await WarrantyClaim.findById(id);
        if (!claim) {
            return res.status(404).json({
                success: false,
                message: "Không tìm thấy yêu cầu bảo hành"
            });
        }

        // Update status
        claim.status = status;

        if (reviewedBy) {
            claim.reviewedBy = {
                ...reviewedBy,
                date: new Date()
            };
        }

        if (status === 'approved') {
            claim.approvalReason = reason;
        } else if (status === 'rejected') {
            claim.rejectionReason = reason;
        } else if (status === 'completed') {
            claim.resolutionDate = new Date();
            claim.resolutionNotes = reason;
        }

        await claim.save();

        // Clear cache
        try {
            await redisService.del("warranty:claims:*");
        } catch (cacheError) {
            console.error("Cache clear error:", cacheError);
        }

        res.json({
            success: true,
            message: "Cập nhật trạng thái yêu cầu bảo hành thành công",
            data: claim
        });
    } catch (err) {
        console.error("Update claim status error:", err);
        res.status(500).json({
            success: false,
            message: "Lỗi server khi cập nhật trạng thái yêu cầu bảo hành",
            error: err.message
        });
    }
};

const approveClaim = async (req, res) => {
    try {
        await initializeModels();
        const { id } = req.params;
        const { approvedAmount, assignedTechnician, reason, reviewedBy } = req.body;

        const claim = await WarrantyClaim.findById(id);
        if (!claim) {
            return res.status(404).json({
                success: false,
                message: "Không tìm thấy yêu cầu bảo hành"
            });
        }

        if (claim.status !== 'pending' && claim.status !== 'under_review') {
            return res.status(400).json({
                success: false,
                message: "Chỉ có thể phê duyệt yêu cầu đang chờ xử lý"
            });
        }

        // Update claim
        claim.status = 'approved';
        claim.approvedAmount = approvedAmount || claim.estimatedCost;
        claim.approvalReason = reason;
        claim.reviewedBy = {
            ...reviewedBy,
            date: new Date()
        };

        if (assignedTechnician) {
            claim.assignedTechnician = assignedTechnician;
        }

        await claim.save();

        // Clear cache
        try {
            await redisService.del("warranty:claims:*");
        } catch (cacheError) {
            console.error("Cache clear error:", cacheError);
        }

        res.json({
            success: true,
            message: "Phê duyệt yêu cầu bảo hành thành công",
            data: claim
        });
    } catch (err) {
        console.error("Approve claim error:", err);
        res.status(500).json({
            success: false,
            message: "Lỗi server khi phê duyệt yêu cầu bảo hành",
            error: err.message
        });
    }
};

const rejectClaim = async (req, res) => {
    try {
        await initializeModels();
        const { id } = req.params;
        const { reason, reviewedBy } = req.body;

        if (!reason) {
            return res.status(400).json({
                success: false,
                message: "Cần nhập lý do từ chối"
            });
        }

        const claim = await WarrantyClaim.findById(id);
        if (!claim) {
            return res.status(404).json({
                success: false,
                message: "Không tìm thấy yêu cầu bảo hành"
            });
        }

        if (claim.status !== 'pending' && claim.status !== 'under_review') {
            return res.status(400).json({
                success: false,
                message: "Chỉ có thể từ chối yêu cầu đang chờ xử lý"
            });
        }

        // Update claim
        claim.status = 'rejected';
        claim.rejectionReason = reason;
        claim.reviewedBy = {
            ...reviewedBy,
            date: new Date()
        };

        await claim.save();

        // Clear cache
        try {
            await redisService.del("warranty:claims:*");
        } catch (cacheError) {
            console.error("Cache clear error:", cacheError);
        }

        res.json({
            success: true,
            message: "Từ chối yêu cầu bảo hành thành công",
            data: claim
        });
    } catch (err) {
        console.error("Reject claim error:", err);
        res.status(500).json({
            success: false,
            message: "Lỗi server khi từ chối yêu cầu bảo hành",
            error: err.message
        });
    }
};

const getClaimsByVIN = async (req, res) => {
    try {
        await initializeModels();
        const { vin } = req.params;

        const claims = await WarrantyClaim.find({ vin })
            .sort({ claimDate: -1 });

        res.json({
            success: true,
            message: "Lấy danh sách yêu cầu bảo hành theo VIN thành công",
            data: {
                vin,
                claims,
                total: claims.length
            }
        });
    } catch (err) {
        console.error("Get claims by VIN error:", err);
        res.status(500).json({
            success: false,
            message: "Lỗi server khi lấy danh sách yêu cầu bảo hành theo VIN",
            error: err.message
        });
    }
};

const getClaimStatistics = async (req, res) => {
    try {
        await initializeModels();
        const cacheKey = "warranty:claims:statistics";

        // Try to get from cache
        try {
            const cachedStats = await redisService.get(cacheKey);
            if (cachedStats) {
                return res.json({
                    success: true,
                    message: "Lấy thống kê yêu cầu bảo hành thành công (cached)",
                    data: JSON.parse(cachedStats),
                    cached: true
                });
            }
        } catch (cacheError) {
            console.error("Cache get error:", cacheError);
        }

        // Get statistics
        const totalClaims = await WarrantyClaim.countDocuments();

        const statusStats = await WarrantyClaim.aggregate([
            { $group: { _id: '$status', count: { $sum: 1 } } },
            { $sort: { count: -1 } }
        ]);

        const categoryStats = await WarrantyClaim.aggregate([
            { $group: { _id: '$issueCategory', count: { $sum: 1 } } },
            { $sort: { count: -1 } }
        ]);

        const priorityStats = await WarrantyClaim.aggregate([
            { $group: { _id: '$priority', count: { $sum: 1 } } },
            { $sort: { count: -1 } }
        ]);

        const approvalRate = await WarrantyClaim.aggregate([
            {
                $group: {
                    _id: null,
                    total: { $sum: 1 },
                    approved: {
                        $sum: {
                            $cond: [{ $eq: ['$status', 'approved'] }, 1, 0]
                        }
                    },
                    rejected: {
                        $sum: {
                            $cond: [{ $eq: ['$status', 'rejected'] }, 1, 0]
                        }
                    }
                }
            }
        ]);

        const avgClaimAmount = await WarrantyClaim.aggregate([
            { $match: { approvedAmount: { $gt: 0 } } },
            { $group: { _id: null, avgAmount: { $avg: '$approvedAmount' } } }
        ]);

        const result = {
            totalClaims,
            byStatus: statusStats,
            byCategory: categoryStats,
            byPriority: priorityStats,
            approvalRate: approvalRate[0] || { total: 0, approved: 0, rejected: 0 },
            averageClaimAmount: avgClaimAmount[0]?.avgAmount || 0,
            lastUpdated: new Date()
        };

        // Cache result
        try {
            await redisService.set(cacheKey, JSON.stringify(result), 600); // 10 minutes
        } catch (cacheError) {
            console.error("Cache set error:", cacheError);
        }

        res.json({
            success: true,
            message: "Lấy thống kê yêu cầu bảo hành thành công",
            data: result,
            cached: false
        });
    } catch (err) {
        console.error("Get claim statistics error:", err);
        res.status(500).json({
            success: false,
            message: "Lỗi server khi lấy thống kê yêu cầu bảo hành",
            error: err.message
        });
    }
};



/**
 * UC11.1: Upload Result Photos
 * Upload photos of completed repair work
 * Status: repair_completed -> uploading_results
 */
const uploadResultPhotos = async (req, res) => {
    try {
        const { claimId } = req.params;
        const { descriptions } = req.body; // Array of descriptions matching files
        const files = req.files;

        // ✅ UC11 VALIDATION: Check files uploaded
        if (!files || files.length === 0) {
            return responseHelper.error(res, "Phải upload ít nhất 1 ảnh kết quả", 400);
        }

        // ✅ UC11 VALIDATION: Check file count (max 20 result photos)
        if (files.length > 20) {
            return responseHelper.error(res, "Chỉ được upload tối đa 20 ảnh kết quả", 400);
        }

        const WarrantyClaim = WarrantyClaimModel();
        const claim = await WarrantyClaim.findById(claimId);

        if (!claim) {
            return responseHelper.error(res, "Không tìm thấy yêu cầu bảo hành", 404);
        }

        // ✅ UC11 PERMISSION: Only service center can upload results
        if (claim.serviceCenterId.toString() !== req.user.sub && req.user.role !== 'admin') {
            return responseHelper.error(res, "Không có quyền upload kết quả cho yêu cầu này", 403);
        }

        // ✅ UC11 BUSINESS LOGIC: Check if can upload results
        if (!claim.canUploadResults) {
            return responseHelper.error(res, "Chỉ có thể upload kết quả khi sửa chữa đã hoàn thành (repair_completed)", 400);
        }

        // Parse descriptions if provided as JSON string
        let descriptionsArray = [];
        if (descriptions) {
            try {
                descriptionsArray = typeof descriptions === 'string' ? JSON.parse(descriptions) : descriptions;
            } catch (error) {
                return responseHelper.error(res, "Format descriptions không hợp lệ", 400);
            }
        }

        // Initialize warrantyResults if not exists
        if (!claim.warrantyResults) {
            claim.warrantyResults = {
                resultPhotos: [],
                status: 'uploading_results'
            };
        }

        // Process uploaded files
        const resultPhotos = files.map((file, index) => ({
            url: generateFileUrl(req, file.filename),
            description: descriptionsArray[index] || '',
            uploadedAt: new Date(),
            uploadedBy: req.user.sub
        }));

        // Add photos to existing array
        claim.warrantyResults.resultPhotos.push(...resultPhotos);
        claim.warrantyResults.status = 'uploading_results';

        await claim.save();

        return responseHelper.success(res, {
            claimId: claim._id,
            claimNumber: claim.claimNumber,
            photosUploaded: resultPhotos.length,
            totalPhotos: claim.warrantyResults.resultPhotos.length,
            status: claim.warrantyResults.status,
            photos: resultPhotos
        }, "UC11: Upload ảnh kết quả thành công");

    } catch (error) {
        const { handleControllerError } = require('../../shared/utils/errorHelper');
        return handleControllerError(res, 'uploadResultPhotos', error, "Lỗi khi upload ảnh kết quả", 500, {
            claimId: req.params.claimId,
            filesCount: req.files?.length
        });
    }
};

/**
 * UC11.2: Update Completion Information
 * Update completion info and move to ready_for_handover
 * Status: uploading_results -> ready_for_handover
 */
const updateCompletionInfo = async (req, res) => {
    try {
        const { claimId } = req.params;
        const { finalNotes, workSummary, testResults } = req.body;

        // ✅ UC11 VALIDATION: Required fields
        if (!workSummary || workSummary.trim().length === 0) {
            return responseHelper.error(res, "Tóm tắt công việc là bắt buộc", 400);
        }

        if (workSummary.trim().length < 20) {
            return responseHelper.error(res, "Tóm tắt công việc phải có ít nhất 20 ký tự", 400);
        }

        if (!testResults || testResults.trim().length === 0) {
            return responseHelper.error(res, "Kết quả kiểm tra là bắt buộc", 400);
        }

        const WarrantyClaim = WarrantyClaimModel();
        const claim = await WarrantyClaim.findById(claimId);

        if (!claim) {
            return responseHelper.error(res, "Không tìm thấy yêu cầu bảo hành", 404);
        }

        
        if (claim.serviceCenterId.toString() !== req.user.sub && req.user.role !== 'admin') {
            return responseHelper.error(res, "Không có quyền cập nhật thông tin hoàn thành cho yêu cầu này", 403);
        }

        
        if (!claim.warrantyResults || claim.warrantyResults.status !== 'uploading_results') {
            return responseHelper.error(res, "Phải upload ảnh kết quả trước khi cập nhật thông tin hoàn thành", 400);
        }

       
        if (!claim.warrantyResults.resultPhotos || claim.warrantyResults.resultPhotos.length === 0) {
            return responseHelper.error(res, "Phải có ít nhất 1 ảnh kết quả trước khi hoàn thành", 400);
        }

        // Update completion info
        claim.warrantyResults.completionInfo = {
            completedBy: req.user.sub,
            completedAt: new Date(),
            finalNotes: finalNotes?.trim() || '',
            workSummary: workSummary.trim(),
            testResults: testResults.trim()
        };

        // Move to ready_for_handover
        claim.warrantyResults.status = 'ready_for_handover';

        await claim.save();

        return responseHelper.success(res, {
            claimId: claim._id,
            claimNumber: claim.claimNumber,
            status: claim.warrantyResults.status,
            completionInfo: claim.warrantyResults.completionInfo,
            readyForHandover: true
        }, "UC11: Cập nhật thông tin hoàn thành thành công - Sẵn sàng bàn giao");

    } catch (error) {
        const { handleControllerError } = require('../../shared/utils/errorHelper');
        return handleControllerError(res, 'updateCompletionInfo', error, "Lỗi khi cập nhật thông tin hoàn thành", 500, {
            claimId: req.params.claimId
        });
    }
};

/**
 * UC11.3: Record Vehicle Handover
 * Record handover information to customer
 * Status: ready_for_handover -> handed_over
 */
const recordHandover = async (req, res) => {
    try {
        const { claimId } = req.params;
        const {
            customerName,
            customerPhone,
            customerSignature,
            vehicleCondition,
            mileageAtHandover,
            notes
        } = req.body;

        // ✅ UC11 VALIDATION: Required fields
        if (!customerName || customerName.trim().length === 0) {
            return responseHelper.error(res, "Tên khách hàng là bắt buộc", 400);
        }

        if (!customerPhone || customerPhone.trim().length === 0) {
            return responseHelper.error(res, "Số điện thoại khách hàng là bắt buộc", 400);
        }

        if (!vehicleCondition) {
            return responseHelper.error(res, "Tình trạng xe là bắt buộc", 400);
        }

        const validConditions = ['excellent', 'good', 'fair', 'needs_attention'];
        if (!validConditions.includes(vehicleCondition)) {
            return responseHelper.error(res, `Tình trạng xe phải là: ${validConditions.join(', ')}`, 400);
        }

        if (mileageAtHandover === undefined || mileageAtHandover === null) {
            return responseHelper.error(res, "Số km bàn giao là bắt buộc", 400);
        }

        if (mileageAtHandover < 0) {
            return responseHelper.error(res, "Số km bàn giao không được âm", 400);
        }

        const WarrantyClaim = WarrantyClaimModel();
        const claim = await WarrantyClaim.findById(claimId);

        if (!claim) {
            return responseHelper.error(res, "Không tìm thấy yêu cầu bảo hành", 404);
        }

        // ✅ UC11 PERMISSION: Only service center can record handover
        if (claim.serviceCenterId.toString() !== req.user.sub && req.user.role !== 'admin') {
            return responseHelper.error(res, "Không có quyền ghi nhận bàn giao cho yêu cầu này", 403);
        }

        // ✅ UC11 BUSINESS LOGIC: Check if can handover
        if (!claim.canHandover) {
            return responseHelper.error(res, "Phải hoàn thành thông tin sửa chữa trước khi bàn giao (ready_for_handover)", 400);
        }

        // ✅ UC11 VALIDATION: Check mileage is greater than initial mileage
        if (claim.mileage && mileageAtHandover < claim.mileage) {
            return responseHelper.error(res, "Số km bàn giao không được nhỏ hơn số km khi nhận xe", 400);
        }

        // Record handover info
        claim.warrantyResults.handoverInfo = {
            handoverDate: new Date(),
            handedOverBy: req.user.sub,
            customerName: customerName.trim(),
            customerPhone: customerPhone.trim(),
            customerSignature: customerSignature?.trim() || '',
            vehicleCondition: vehicleCondition,
            mileageAtHandover: mileageAtHandover,
            notes: notes?.trim() || ''
        };

        // Move to handed_over
        claim.warrantyResults.status = 'handed_over';

        // Set temporary fields for pre-save middleware
        claim._statusChangedBy = req.user.email;
        claim._statusChangeReason = 'Xe đã được bàn giao cho khách hàng';
        claim._statusChangeNotes = `Khách hàng: ${customerName.trim()}, Tình trạng: ${vehicleCondition}`;

        await claim.save();

        return responseHelper.success(res, {
            claimId: claim._id,
            claimNumber: claim.claimNumber,
            status: claim.warrantyResults.status,
            handoverInfo: claim.warrantyResults.handoverInfo,
            handoverDate: claim.warrantyResults.handoverInfo.handoverDate
        }, "UC11: Ghi nhận bàn giao xe thành công");

    } catch (error) {
        const { handleControllerError } = require('../../shared/utils/errorHelper');
        return handleControllerError(res, 'recordHandover', error, "Lỗi khi ghi nhận bàn giao", 500, {
            claimId: req.params.claimId
        });
    }
};

/**
 * UC11.4: Close Warranty Case
 * Final closure of warranty claim
 * Status: handed_over -> closed
 */
const closeWarrantyCase = async (req, res) => {
    try {
        const { claimId } = req.params;
        const { finalNotes } = req.body;

        const WarrantyClaim = WarrantyClaimModel();
        const claim = await WarrantyClaim.findById(claimId);

        if (!claim) {
            return responseHelper.error(res, "Không tìm thấy yêu cầu bảo hành", 404);
        }

        
        if (!['admin', 'manager'].includes(req.user.role)) {
            return responseHelper.error(res, "Chỉ admin hoặc manager mới có thể đóng case bảo hành", 403);
        }

      
        if (!claim.warrantyResults || claim.warrantyResults.status !== 'handed_over') {
            return responseHelper.error(res, "Chỉ có thể đóng case khi đã bàn giao xe (handed_over)", 400);
        }

       
        if (!claim.warrantyResults.completionInfo || !claim.warrantyResults.handoverInfo) {
            return responseHelper.error(res, "Phải có đầy đủ thông tin hoàn thành và bàn giao trước khi đóng case", 400);
        }

        // Close warranty case
        claim.warrantyResults.status = 'closed';
        claim.warrantyResults.closedAt = new Date();
        claim.warrantyResults.closedBy = req.user.sub;

        // Set temporary fields for pre-save middleware
        claim._statusChangedBy = req.user.email;
        claim._statusChangeReason = 'Case bảo hành đã được đóng';
        claim._statusChangeNotes = finalNotes?.trim() || 'Case đã hoàn thành đầy đủ quy trình';

        // Update claim status to completed
        claim.claimStatus = 'completed';
        claim.completedAt = new Date();

        await claim.save();

        return responseHelper.success(res, {
            claimId: claim._id,
            claimNumber: claim.claimNumber,
            claimStatus: claim.claimStatus,
            warrantyStatus: claim.warrantyResults.status,
            closedAt: claim.warrantyResults.closedAt,
            closedBy: req.user.email,
            isFullyClosed: claim.isFullyClosed
        }, "UC11: Đóng case bảo hành thành công");

    } catch (error) {
        const { handleControllerError } = require('../../shared/utils/errorHelper');
        return handleControllerError(res, 'closeWarrantyCase', error, "Lỗi khi đóng case bảo hành", 500, {
            claimId: req.params.claimId
        });
    }
};

/**
 * UC11.5: Get Warranty Results
 * Get complete warranty results information
 */
const getWarrantyResults = async (req, res) => {
    try {
        const { claimId } = req.params;

        const WarrantyClaim = WarrantyClaimModel();
        const claim = await WarrantyClaim.findById(claimId)
            .populate('warrantyResults.resultPhotos.uploadedBy', 'email name')
            .populate('warrantyResults.completionInfo.completedBy', 'email name')
            .populate('warrantyResults.handoverInfo.handedOverBy', 'email name')
            .populate('warrantyResults.closedBy', 'email name')
            .lean();

        if (!claim) {
            return responseHelper.error(res, "Không tìm thấy yêu cầu bảo hành", 404);
        }

        // ✅ UC11 PERMISSION: Check access rights
        if (claim.serviceCenterId.toString() !== req.user.sub && req.user.role !== 'admin') {
            return responseHelper.error(res, "Không có quyền xem kết quả bảo hành của yêu cầu này", 403);
        }

        // Calculate summary statistics
        const summary = {
            hasResults: !!claim.warrantyResults,
            totalPhotos: claim.warrantyResults?.resultPhotos?.length || 0,
            isCompleted: !!claim.warrantyResults?.completionInfo,
            isHandedOver: !!claim.warrantyResults?.handoverInfo,
            isClosed: claim.warrantyResults?.status === 'closed',
            isFullyClosed: claim.isFullyClosed
        };

        return responseHelper.success(res, {
            claimId: claim._id,
            claimNumber: claim.claimNumber,
            vin: claim.vin,
            claimStatus: claim.claimStatus,
            warrantyResults: claim.warrantyResults || null,
            summary: summary,
            canUploadResults: claim.canUploadResults,
            canHandover: claim.canHandover
        }, "UC11: Lấy thông tin kết quả bảo hành thành công");

    } catch (error) {
        const { handleControllerError } = require('../../shared/utils/errorHelper');
        return handleControllerError(res, 'getWarrantyResults', error, "Lỗi khi lấy thông tin kết quả", 500, {
            claimId: req.params.claimId
        });
    }
};

/**
 * UC11.6: Generate Warranty Document
 * Generate comprehensive warranty completion document (PDF/Report)
 */
const generateWarrantyDocument = async (req, res) => {
    try {
        const { claimId } = req.params;
        const { format = 'json' } = req.query; // json, pdf (future)

        const WarrantyClaim = WarrantyClaimModel();
        const claim = await WarrantyClaim.findById(claimId)
            .populate('warrantyActivationId')
            .populate('repairProgress.assignedTechnician', 'email name')
            .lean();

        if (!claim) {
            return responseHelper.error(res, "Không tìm thấy yêu cầu bảo hành", 404);
        }

        // ✅ UC11 PERMISSION: Check access rights
        if (claim.serviceCenterId.toString() !== req.user.sub && req.user.role !== 'admin') {
            return responseHelper.error(res, "Không có quyền tạo tài liệu bảo hành của yêu cầu này", 403);
        }

        // ✅ UC11 VALIDATION: Must be completed or closed
        if (!claim.warrantyResults || !['handed_over', 'closed'].includes(claim.warrantyResults.status)) {
            return responseHelper.error(res, "Chỉ có thể tạo tài liệu cho case đã bàn giao hoặc đã đóng", 400);
        }

        // Build comprehensive document
        const document = {
            metadata: {
                generatedAt: new Date(),
                generatedBy: req.user.email,
                documentType: 'WARRANTY_COMPLETION_REPORT',
                version: '1.0'
            },
            claimInfo: {
                claimNumber: claim.claimNumber,
                claimId: claim._id,
                vin: claim.vin,
                status: claim.claimStatus,
                createdAt: claim.createdAt,
                completedAt: claim.completedAt
            },
            serviceCenter: {
                id: claim.serviceCenterId,
                name: claim.serviceCenterName,
                code: claim.serviceCenterCode
            },
            issue: {
                description: claim.issueDescription,
                category: claim.issueCategory,
                diagnosis: claim.diagnosis,
                mileageAtIntake: claim.mileage
            },
            partsReplaced: claim.partsToReplace,
            repairSummary: {
                status: claim.repairProgress?.status,
                startDate: claim.repairProgress?.startDate,
                completionDate: claim.repairProgress?.actualCompletionDate,
                assignedTechnician: claim.repairProgress?.assignedTechnician,
                totalLaborHours: claim.repairProgress?.totalLaborHours,
                totalCost: claim.repairProgress?.totalCost,
                qualityCheck: claim.repairProgress?.qualityCheck,
                stepsCompleted: claim.repairProgress?.steps?.filter(s => s.status === 'completed').length,
                totalSteps: claim.repairProgress?.steps?.length
            },
            warrantyResults: {
                status: claim.warrantyResults.status,
                completionInfo: claim.warrantyResults.completionInfo,
                handoverInfo: claim.warrantyResults.handoverInfo,
                resultPhotos: claim.warrantyResults.resultPhotos?.map(photo => ({
                    url: photo.url,
                    description: photo.description,
                    uploadedAt: photo.uploadedAt
                })),
                closedAt: claim.warrantyResults.closedAt
            },
            timeline: claim.statusHistory?.map(status => ({
                status: status.status,
                changedAt: status.changedAt,
                changedBy: status.changedBy,
                reason: status.reason
            }))
        };

        // For JSON format, return document
        if (format === 'json') {
            return responseHelper.success(res, {
                document: document,
                format: 'json'
            }, "UC11: Tạo tài liệu bảo hành thành công");
        }

        // For PDF format (future implementation)
        if (format === 'pdf') {
            // TODO: Implement PDF generation
            return responseHelper.error(res, "Định dạng PDF chưa được hỗ trợ", 501);
        }

        return responseHelper.error(res, "Định dạng không hợp lệ", 400);

    } catch (error) {
        const { handleControllerError } = require('../../shared/utils/errorHelper');
        return handleControllerError(res, 'generateWarrantyDocument', error, "Lỗi khi tạo tài liệu bảo hành", 500, {
            claimId: req.params.claimId
        });
    }
};


module.exports = {
    createWarrantyClaim,
    getAllClaims,
    getClaimById,
    updateClaimStatus,
    approveClaim,
    rejectClaim,
    getClaimsByVIN,
<<<<<<< HEAD
    getClaimsByServiceCenter,
    getClaimStatusHistory,
    // UC7: Approval/Rejection methods
    approveWarrantyClaim,
    rejectWarrantyClaim,
    getClaimsForApproval,
    addApprovalNotes,
    // UC9: Parts Management methods
    shipParts,
    receiveParts,
    getPartsShipmentStatus,
    // UC10: Repair Progress Management methods
    startRepair,
    updateProgressStep,
    reportIssue,
    resolveIssue,
    performQualityCheck,
    completeRepair,
    getRepairProgress,
    getRepairHistory,
    // UC11: Warranty Results methods
    uploadResultPhotos,
    updateCompletionInfo,
    recordHandover,
    closeWarrantyCase,
    getWarrantyResults,
    generateWarrantyDocument
=======
    getClaimStatistics,
    initializeModels
>>>>>>> 372c4deb
};<|MERGE_RESOLUTION|>--- conflicted
+++ resolved
@@ -572,8 +572,6 @@
         });
     }
 };
-
-
 
 /**
  * UC11.1: Upload Result Photos
@@ -1081,7 +1079,6 @@
     approveClaim,
     rejectClaim,
     getClaimsByVIN,
-<<<<<<< HEAD
     getClaimsByServiceCenter,
     getClaimStatusHistory,
     // UC7: Approval/Rejection methods
@@ -1109,8 +1106,4 @@
     closeWarrantyCase,
     getWarrantyResults,
     generateWarrantyDocument
-=======
-    getClaimStatistics,
-    initializeModels
->>>>>>> 372c4deb
 };