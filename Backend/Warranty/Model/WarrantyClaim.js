--- conflicted
+++ resolved
@@ -25,7 +25,6 @@
         required: true
     },
 
-<<<<<<< HEAD
     // Warranty Results
     // warrantyResults: {
     //     resultPhotos: [{
@@ -127,12 +126,8 @@
     //     }
     // },
 
-    // Priority
-    priority: {
-=======
     // Customer Information
     customerName: {
->>>>>>> 372c4deb
         type: String,
         required: true
     },
@@ -270,14 +265,66 @@
         }
     }],
 
-    // Priority
-    priority: {
-        type: String,
-        enum: ['low', 'normal', 'high', 'urgent'],
-        default: 'normal'
-    },
-
-<<<<<<< HEAD
+    // UC9: Parts Shipment Management
+    partsShipment: {
+        status: {
+            type: String,
+            enum: ['pending', 'shipped', 'received', 'rejected'],
+            default: 'pending'
+        },
+        shippedDate: {
+            type: Date,
+            required: false
+        },
+        receivedDate: {
+            type: Date,
+            required: false
+        },
+        trackingNumber: {
+            type: String,
+            required: false,
+            maxlength: 100
+        },
+        receivedBy: {
+            type: String,
+            required: false
+        },
+        qualityCheckNotes: {
+            type: String,
+            required: false,
+            maxlength: 1000
+        },
+        parts: [{
+            partId: {
+                type: mongoose.Schema.Types.ObjectId,
+                required: false
+            },
+            partName: {
+                type: String,
+                required: true
+            },
+            serialNumber: {
+                type: String,
+                required: false
+            },
+            condition: {
+                type: String,
+                enum: ['good', 'damaged', 'defective'],
+                required: true
+            },
+            receivedQuantity: {
+                type: Number,
+                required: true,
+                min: 0
+            },
+            notes: {
+                type: String,
+                required: false,
+                maxlength: 500
+            }
+        }]
+    },
+
     // UC10: Repair Progress Management
     repairProgress: {
         status: {
@@ -424,173 +471,9 @@
             min: 0,
             default: 0
         }
-    },
-
-    // UC11: Warranty Results Update
-    warrantyResults: {
-        // Result photos after repair completion
-        resultPhotos: [{
-            url: {
-                type: String,
-                required: true
-            },
-            description: {
-                type: String,
-                required: false,
-                maxlength: 500
-            },
-            uploadedAt: {
-                type: Date,
-                default: Date.now
-            },
-            uploadedBy: {
-                type: mongoose.Schema.Types.ObjectId,
-                required: true,
-                ref: 'User'
-            }
-        }],
-
-        // Completion information
-        completionInfo: {
-            completedBy: {
-                type: mongoose.Schema.Types.ObjectId,
-                required: false,
-                ref: 'User'
-            },
-            completedAt: {
-                type: Date,
-                required: false
-            },
-            finalNotes: {
-                type: String,
-                required: false,
-                maxlength: 2000
-            },
-            workSummary: {
-                type: String,
-                required: false,
-                maxlength: 2000
-            },
-            testResults: {
-                type: String,
-                required: false,
-                maxlength: 1000
-            }
-        },
-
-        // Vehicle handover information
-        handoverInfo: {
-            handoverDate: {
-                type: Date,
-                required: false
-            },
-            handedOverBy: {
-                type: mongoose.Schema.Types.ObjectId,
-                required: false,
-                ref: 'User'
-            },
-            customerName: {
-                type: String,
-                required: false,
-                maxlength: 200
-            },
-            customerPhone: {
-                type: String,
-                required: false,
-                maxlength: 20
-            },
-            customerSignature: {
-                type: String, 
-                required: false
-            },
-            vehicleCondition: {
-                type: String,
-                enum: ['excellent', 'good', 'fair', 'needs_attention'],
-                required: false
-            },
-            mileageAtHandover: {
-                type: Number,
-                required: true,
-                min: 0
-            },
-            notes: {
-                type: String,
-                required: false,
-                maxlength: 1000
-            }
-        },
-
-        // Results status tracking
-        status: {
-            type: String,
-            enum: ['uploading_results', 'ready_for_handover', 'handed_over', 'closed'],
-            required: false
-        },
-
-        closedAt: {
-            type: Date,
-            required: false
-        },
-
-        closedBy: {
-            type: mongoose.Schema.Types.ObjectId,
-            required: false,
-            ref: 'User'
-        }
     }
-
 }, {
     timestamps: true // This will automatically manage createdAt and updatedAt
-});
-
-// Indexes for better performance
-warrantyClaimSchema.index({ vin: 1 });
-warrantyClaimSchema.index({ claimNumber: 1 });
-warrantyClaimSchema.index({ serviceCenterId: 1 });
-warrantyClaimSchema.index({ claimStatus: 1 });
-warrantyClaimSchema.index({ createdAt: -1 });
-
-// UC10: Repair Progress indexes
-warrantyClaimSchema.index({ 'repairProgress.status': 1 });
-warrantyClaimSchema.index({ 'repairProgress.assignedTechnician': 1 });
-warrantyClaimSchema.index({ 'repairProgress.startDate': 1 });
-warrantyClaimSchema.index({ claimStatus: 1, 'repairProgress.status': 1 });
-
-
-// UC11: Warranty Results indexes
-warrantyClaimSchema.index({ 'warrantyResults.status': 1 });
-warrantyClaimSchema.index({ 'warrantyResults.handoverInfo.handoverDate': 1 });
-warrantyClaimSchema.index({ 'warrantyResults.completionInfo.completedBy': 1 });
-warrantyClaimSchema.index({ 'warrantyResults.closedAt': -1 });
-
-// Pre-save middleware to update updatedAt and track status changes
-warrantyClaimSchema.pre('save', function (next) {
-    this.updatedAt = new Date();
-
-    // UC6: Track status changes in statusHistory
-    if (this.isModified('claimStatus')) {
-        // Initialize statusHistory if it doesn't exist
-        if (!this.statusHistory) {
-            this.statusHistory = [];
-        }
-
-        // Add new status to history
-        // Note: changedBy should be set by the controller before saving
-        const statusEntry = {
-            status: this.claimStatus,
-            changedAt: new Date(),
-            changedBy: this._statusChangedBy || 'system',
-            reason: this._statusChangeReason || '',
-            notes: this._statusChangeNotes || ''
-        };
-=======
-    // Follow-up
-    followUpRequired: {
-        type: Boolean,
-        default: false
-    },
-    followUpDate: Date,
-    followUpNotes: String
 });
 
 // Indexes
@@ -599,12 +482,12 @@
 WarrantyClaimSchema.index({ status: 1, priority: 1 });
 WarrantyClaimSchema.index({ issueCategory: 1 });
 WarrantyClaimSchema.index({ serviceCenterName: 1 });
->>>>>>> 372c4deb
-
-// Virtual for claim age in days
-WarrantyClaimSchema.virtual('claimAgeInDays').get(function () {
-    return Math.floor((Date.now() - this.claimDate) / (1000 * 60 * 60 * 24));
-});
+
+// UC10: Repair Progress indexes
+warrantyClaimSchema.index({ 'repairProgress.status': 1 });
+warrantyClaimSchema.index({ 'repairProgress.assignedTechnician': 1 });
+warrantyClaimSchema.index({ 'repairProgress.startDate': 1 });
+warrantyClaimSchema.index({ claimStatus: 1, 'repairProgress.status': 1 });
 
 // Virtual for warranty status
 WarrantyClaimSchema.virtual('warrantyStatus').get(function () {
