--- conflicted
+++ resolved
@@ -10,7 +10,6 @@
 } = require("../shared/middleware/RateLimitMiddleware");
 
 class App {
-<<<<<<< HEAD
   constructor() {
     this.app = express();
 
@@ -27,12 +26,7 @@
       console.log("Rate limiting ENABLED");
     } else {
       console.log("Rate limiting is disabled");
-=======
-    constructor() {
-        this.app = express();
-
-        setupCommonMiddleware(this.app);
-
+    }
         // Remove body parsing middleware to avoid conflicts with proxy
         // this.app.use(express.json());
         // this.app.use(express.urlencoded({ extended: true }));
@@ -42,10 +36,6 @@
         this.app.use('/api/auth/register', registerRateLimit);
         this.app.use('/api/users/delete', strictRateLimit);
         this.app.use('/api/users/update-role', strictRateLimit);
-
-        this.gatewayService = new GatewayService(this.app);
->>>>>>> ec6c3bac
-    }
 
     this.gatewayService = new GatewayService(this.app);
   }
